"""
Create, read, update, and delete databases, containers, and items in Azure Cosmos DB SQL API databases.
"""

__all__ = ["CosmosClient", "Database", "Container", "Item"]


from internal.cosmos.errors import HTTPFailure

from typing import (
    Any,
    List,
    Iterable,
    Optional,
    Dict,
    Union,
    Tuple,
    cast,
    overload,
    Sequence,
)


from internal.cosmos.cosmos_client import CosmosClient as _CosmosClient
from internal.cosmos.errors import HTTPFailure


class ClientContext(_CosmosClient):
    pass


class User:
    pass


class CosmosClient:
    """
    Provides a client-side logical representation of an Azure Cosmos DB account.
    Use this client to configure and execute requests to the Azure Cosmos DB service.
    """

    def __init__(
        self, url: "str", key, consistency_level="Session", connection_policy=None
    ):
        """ Instantiate a new CosmosClient.

        :param url: The URL of the Cosmos DB account. 
        :param consistency_level: Consistency level to use for the session. 

        **Example**: Create a new client instance.

        .. code-block:: python

            import os
            ACCOUNT_KEY = os.environ['ACCOUNT_KEY']
            ACCOUNT_URI = os.environ['ACCOUNT_URI']
            client = CosmosClient(url=ACCOUNT_URI, key=ACCOUNT_KEY)

        """
        self.client_context = ClientContext(
            url,
            dict(masterKey=key),
            consistency_level=consistency_level,
            connection_policy=connection_policy,
        )

    @staticmethod
    def _get_database_link(database_or_id: "Union[str, Database]") -> "str":
        return getattr(database_or_id, "database_link", f"dbs/{database_or_id}")

    def create_database(self, id: "str", fail_if_exists: "bool" = False) -> "Database":
        """ Create a new database with the given ID (name).

        :param id: ID (name) of the database to create.
        :param fail_if_exists: Fail if database already exists.
        :raises `HTTPFailure`: If `fail_if_exists` is set to True and a database with the given ID already exists.

        **Example**: Create a new database.

        .. code-block:: python

            import os
            ACCOUNT_KEY = os.environ['ACCOUNT_KEY']
            ACCOUNT_URI = os.environ['ACCOUNT_URI']
            client = CosmosClient(url=ACCOUNT_URI, key=ACCOUNT_KEY)
            database = client.create_database('nameofdatabase')

        """
        try:
            result = self.client_context.CreateDatabase(database=dict(id=id))
            return Database(self.client_context, id=result["id"], properties=result)
        except HTTPFailure as e:
            if fail_if_exists and e.status_code == 409:
                raise
        return self.get_database(id)

    def get_database(self, database: "Union[str, Database]") -> "Database":
        """
        Retrieve an existing database with the ID (name) `id`.

        :param id: ID of the new :class:`Database`.
        :raise `HTTPFailure`: If the given database couldn't be retrieved.
        """
        database_link = CosmosClient._get_database_link(database)
        properties = self.client_context.ReadDatabase(database_link)
<<<<<<< HEAD
        return DatabaseReference(self.client_context, properties["id"], properties)

    def get_database_properties(self, database: "Union[Database, str]"):
        """
        Get the database properties.

        :param database: ID (name) of the database whose properties should be retrieved.
        :raise `HTTPFailure`: If the given database couldn't be retrieved.
        """
        database_link = CosmosClient._get_database_link(database)
        properties = self.client_context.ReadDatabase(database_link)
        return properties
=======
        return Database(self.client_context, properties["id"], properties)
>>>>>>> e9c92a25

    def list_databases(self, query: "Optional[str]" = None) -> "Iterable[Database]":
        """
        List databases in a Cosmos DB SQL Account. 

        :param query: Cosmos DB SQL query. If omitted, all databases in the account are listed.
        """
        if query:
            yield from [
                Database(self.client_context, properties["id"], properties)
                for properties in self.client_context.QueryDatabases(query)
            ]
        else:
            yield from [
                Database(self.client_context, properties["id"], properties)
                for properties in self.client_context.ReadDatabases()
            ]

    def delete_database(self, database: "Union[Database, str]"):
        """
        Delete the database with the given ID (name).

        :param database: The ID (name) of, or the database instance to delete. 
        :raise HTTPFailure: If the database couldn't be deleted.
        """
        database_link = CosmosClient._get_database_link(database)
        self.client_context.DeleteDatabase(database_link)


class Database:
<<<<<<< HEAD
    """
    Represents an Azure Cosmos DB SQL database.
=======
    """ Represents an Azure Cosmos SQL :class:`Database`.

    A database contains one or more containers, each of which can contain stored procedures, 
    triggers, user defined functions.

    A database also has associated users, each with a set of permissions to access various 
    other containers, stored procedures, triggers, user defined functions, or items

    :ivar id: The ID (name) of the database.
    :ivar properties: A dictionary of system generated properties for this database. See below for the list of keys.
>>>>>>> e9c92a25

    An Azure Cosmos SQL Database has the following system generated (read-only) properties:

    _rid:   The resource ID.

    _ts:    Specifies the last updated timestamp of the resource. The value is a timestamp.

    _self:	The unique addressable URI for the resource.

    _etag:	The resource etag required for optimistic concurrency control.

    _colls:	The addressable path of the collections resource.

    _users:	The addressable path of the users resource.
    """

    def __init__(
        self,
        client_context: "ClientContext",
        id: "str",
        properties: "Optional[Dict[str, Any]]" = None,
    ):
        """
        :param ClientSession client_context: Client from which this database was retrieved.
        :param str id: ID (name) of the database
        """
        self.client_context = client_context
        self.id = id
        self.properties = properties
        self.database_link = CosmosClient._get_database_link(id)

    def _get_container_link(self, container_or_id: "Union[str, Container]") -> "str":
        return getattr(
            container_or_id,
            "collection_link",
            f"{self.database_link}/colls/{container_or_id}",
        )

    def create_container(
        self,
        id,
        options=None,
        *,
        partition_key: "Optional[Dict[str, Sequence[str]]]" = None,
        indexing_policy: "Optional[Dict[str, Any]]" = None,
        default_ttl: "int" = None,
    ) -> "Container":
        """
        Create a new container with the given ID (name).

        If a container with the given ID already exists, an HTTPFailure with status_code 409 is raised.

        :param id: ID of container to create.
        :param partition_key: The partition key to use for the container.
        :param indexing_policy: The indexing policy to apply to the container.
        :param default_ttl: Default TTL (time to live) for the container.
        :raise HTTPFailure: The container creation failed.

        **Example:** Create a container with the name 'mycontainer' with default settings:

        .. code-block:: python

            container = database.create_container('mycontainer')

        **Example:** Create a container named 'containerwithspecificsettings' with a custom partition key.

        .. code-block:: python

            container = database.create_container(
                id='containerwithspecificsettings',
                partition_key={
                    "paths": [
                    "/AccountNumber"
                    ],
                    "kind": "Hash"
                }
            )

        """
        definition = dict(id=id)
        if partition_key:
            definition["partitionKey"] = partition_key
        if indexing_policy:
            definition["indexingPolicy"] = indexing_policy
        if default_ttl:
            definition["defaultTtl"] = default_ttl

        data = self.client_context.CreateContainer(
            database_link=self.database_link, collection=definition, options=options
        )
        return Container(self.client_context, self, data["id"], properties=data)

    @overload
    def delete_container(self, container: "str"):
        ...

    @overload
    def delete_container(self, container: "Container"):
        ...

    def delete_container(self, container: "Union[str, Container]"):
        """ Delete the container

        :param container: The ID (name) of the container to delete. You can either pass in the ID of the container to delete or :class:`Container` instance.
        """
        collection_link = self._get_container_link(container)
        self.client_context.DeleteContainer(collection_link)

    def get_container(self, container: "Union[str, Container]") -> "Container":
        """ Get the container with the ID (name) `container`. 

        :param container: The ID (name) of the container, or :class:`Container` instance.
        :raise `HTTPFailure`: Raised if the client was unable to get the container. This includes if the container does not exist.

        .. code-block:: python

            database = client.get_database('fabrikamdb')
            try:
                container = database.get_container('customers')
            except HTTPFailure as failure:
                if failure.status_code == 404:
                    print('Container did not exist...')
                else:
                    print(f'Failed to retrieve container - status code:{failure.status_code}')
        """
        collection_link = getattr(
            container, "collection_link", f"{self.database_link}/colls/{container}"
        )
        container_properties = self.client_context.ReadContainer(collection_link)
        return Container(
            self.client_context,
            self,
            container_properties["id"],
            properties=container_properties,
        )

    def list_containers(
        self, query: "str" = None, parameters=None
    ) -> "Iterable[Container]":
        """ List the containers in this database.

        :param query: The SQL query used for filtering the list of containers. If omitted, all containers in the database are returned.
        :param parameters: Parameters for the query. Only applicable if a query has been specified.

        **Example**: List all containers in a database.

        .. code-block:: python

            database.list_containers()
        """
        if query:
            yield from [
                Container(self.client_context, self, container["id"], container)
                for container in self.client_context.QueryContainers(
                    database_link=self.database_link,
                    query=query
                    if parameters is None
                    else dict(query=query, parameters=parameters),
                )
            ]
        else:
            yield from [
                Container(self.client_context, self, container["id"], container)
                for container in self.client_context.ReadContainers(
                    database_link=self.database_link
                )
            ]

    def set_container_properties(
        self,
        container: "Union[str, Container]",
        *,
        partition_key=None,
        indexing_policy=None,
        default_ttl=None,
        conflict_resolution_policy=None,
    ):
        """
        Update the properties of the container. Property changes are persisted immediately.
        """
        container_id = getattr(container, "id", container)
        parameters = {
            key: value
            for key, value in {
                "id": container_id,
                "partitionKey": partition_key,
                "indexingPolicy": indexing_policy,
                "defaultTtl": int(default_ttl),
                "conflictResolutionPolicy": conflict_resolution_policy,
            }.items()
            if value
            is not None  # TODO: Questionable use - should use kwargs instead. Need to figure out best documentation for kwargs...
        }
        collection_link = f"{self.database_link}/colls/{container_id}"
        self.client_context.ReplaceContainer(collection_link, collection=parameters)

    def get_user_link(self, id_or_user: "Union[User, str]") -> "str":
        user_link = getattr(
            id_or_user, "user_link", f"{self.database_link}/users/{id_or_user}"
        )
        return user_link

    def create_user(self, user, options=None):
        database = cast("Database", self)
        return database.client_context.CreateUser(database.database_link, user, options)

    def get_user(self, id):
        database = cast("Database", self)
        return database.client_context.ReadUser(self.get_user_link(id))

    def list_users(self, query=None):
        database = cast("Database", self)
        yield from [User(user) for user in database.client_context.ReadUsers(query)]

    def delete_user(self, user):
        database = cast("Database", self)
        database.client_context.DeleteUser(self.get_user_link(id))


class Item(dict):
    def __init__(self, headers: "Dict[str, Any]", data: "Dict[str, Any]"):
        super().__init__()
        self.response_headers = headers
        self.update(data)


class Container:
<<<<<<< HEAD
    """ An Azure Cosmos DB SQL API container.
=======
    """ An Azure Cosmos SQL container.

    :ivar id: ID (name) of the container
    :session_token: The session token for the container.

>>>>>>> e9c92a25
    """

    def __init__(
        self,
        client_context: "ClientContext",
        database: "Union[Database, str]",
        id: "str",
        properties: "Optional[Dict[str, Any]]" = None,
    ):
        self.client_context = client_context
        self.session_token = None
        self.id = id
        self.properties = properties
        database_link = getattr(database, "database_link", f"dbs/{database}")
        self.collection_link = f"{database_link}/colls/{self.id}"

    @staticmethod
    def _document_link(item_or_link) -> "str":
        if isinstance(item_or_link, str):
            return item_or_link
        return cast("str", cast("Item", item_or_link)["_self"])

    def get_item(self, id: "str") -> "Item":
        """
        Get the item identified by `id`.
        :param str id: ID of item to retrieve.
        :returns: Item if present.
        """
        doc_link = f"{self.collection_link}/docs/{id}"
        result = self.client_context.ReadItem(document_link=doc_link)
        headers = self.client_context.last_response_headers
        self.session_token = headers.get("x-ms-session-token", self.session_token)
        return Item(headers=headers, data=result)

    def list_items(self, options=None) -> "Iterable[Item]":
        """ List all items in the container.
        """
        options = options or {}
        items = self.client_context.ReadItems(
            collection_link=self.collection_link, feed_options=options
        )
        headers = self.client_context.last_response_headers
        yield from [Item(headers=headers, data=item) for item in items]

    def query_items_change_feed(self, options=None):
        items = self.client_context.QueryItemsChangeFeed(
            self.collection_link, options=options
        )
        headers = self.client_context.last_response_headers
        yield from [Item(headers, item) for item in items]

    def query_items(
        self,
        query: "str",
        parameters: "Optional[List]" = None,
        options=None,
        partition_key: "Optional[str]" = None,
    ) -> "Iterable[Item]":
        """Return all items matching the given `query`.

        :param query: The Azure Cosmos DB SQL query to execute.
        :param parameters: Optional array of parameters.

        **Example:** Find all families in the state of NY.

        .. code-block:: python

            items = container.query_items(
                query='SELECT * FROM Families f WHERE f.address.state = "NY"'
            )

        **Example:** Parameterized query to find all families in the state of NY.

        .. code-block:: python

            items = container.query_items(
                query='SELECT * FROM Families f WHERE f.address.state = @addressState',
                parameters=[
                    dict('name'='@addressState', value='NY')
                ]
            )

        """
        items = self.client_context.QueryItems(
            database_or_Container_link=self.collection_link,
            query=query
            if parameters is None
            else dict(query=query, parameters=parameters),
            options=options,
            partition_key=partition_key,
        )
        headers = self.client_context.last_response_headers
        yield from [Item(headers, item) for item in items]

    def replace_item(self, item: "Union[Item, str]", body: "Dict[str, Any]") -> "Item":
        item_link = Container._document_link(item)
        data = self.client_context.ReplaceItem(
            document_link=item_link, new_document=body
        )
        return Item(headers=self.client_context.last_response_headers, data=data)

    def upsert_item(self, body: "Dict[str, Any]") -> "Item":
        """ Insert or update the given item. 

        If the item already exists, it will be replaced. If it does not, it will be inserted.
        """

        result = self.client_context.UpsertItem(
            database_or_Container_link=self.collection_link, document=body
        )
        return Item(headers=self.client_context.last_response_headers, data=result)

    def create_item(self, body: "Dict[str, Any]") -> "Item":
        """ Create an item in the container.

        :param body: A dict-like object or string representing the item to create.
        :raises `HTTPFailure`:

        In order to replace an existing item, use the :func:`Container.upsert_item` method.

        """
        result = self.client_context.CreateItem(
            database_or_Container_link=self.collection_link, document=body
        )
        return Item(headers=self.client_context.last_response_headers, data=result)

    def delete_item(self, item: "Item") -> "None":
        document_link = Container._document_link(item)
        self.client_context.DeleteItem(document_link=document_link)

    def list_stored_procedures(self, query):
        pass

    def get_stored_procedure(self, id):
        pass

    def create_stored_procedure(self):
        pass

    def upsert_stored_procedure(self, trigger):
        pass

    def delete_stored_procedure(self):
        pass

    def list_triggers(self, query):
        pass

    def get_trigger(self, id):
        pass

    def create_trigger(self):
        pass

    def upsert_trigger(self, trigger):
        pass

    def delete_trigger(self):
        pass

    def list_user_defined_functions(self, query):
        pass

    def get_user_defined_function(self, id):
        pass

    def create_user_defined_function(self):
        pass

    def upsert_user_defined_function(self, trigger):
        pass

    def delete_user_defined_function(self):
        pass<|MERGE_RESOLUTION|>--- conflicted
+++ resolved
@@ -44,8 +44,8 @@
     ):
         """ Instantiate a new CosmosClient.
 
-        :param url: The URL of the Cosmos DB account. 
-        :param consistency_level: Consistency level to use for the session. 
+        :param url: The URL of the Cosmos DB account.
+        :param consistency_level: Consistency level to use for the session.
 
         **Example**: Create a new client instance.
 
@@ -103,26 +103,11 @@
         """
         database_link = CosmosClient._get_database_link(database)
         properties = self.client_context.ReadDatabase(database_link)
-<<<<<<< HEAD
-        return DatabaseReference(self.client_context, properties["id"], properties)
-
-    def get_database_properties(self, database: "Union[Database, str]"):
-        """
-        Get the database properties.
-
-        :param database: ID (name) of the database whose properties should be retrieved.
-        :raise `HTTPFailure`: If the given database couldn't be retrieved.
-        """
-        database_link = CosmosClient._get_database_link(database)
-        properties = self.client_context.ReadDatabase(database_link)
-        return properties
-=======
         return Database(self.client_context, properties["id"], properties)
->>>>>>> e9c92a25
 
     def list_databases(self, query: "Optional[str]" = None) -> "Iterable[Database]":
         """
-        List databases in a Cosmos DB SQL Account. 
+        List the databases in a Cosmos DB SQL database account.
 
         :param query: Cosmos DB SQL query. If omitted, all databases in the account are listed.
         """
@@ -141,7 +126,7 @@
         """
         Delete the database with the given ID (name).
 
-        :param database: The ID (name) of, or the database instance to delete. 
+        :param database: The ID (name) or :class:`Database` instance of the database to delete.
         :raise HTTPFailure: If the database couldn't be deleted.
         """
         database_link = CosmosClient._get_database_link(database)
@@ -149,21 +134,16 @@
 
 
 class Database:
-<<<<<<< HEAD
-    """
-    Represents an Azure Cosmos DB SQL database.
-=======
     """ Represents an Azure Cosmos SQL :class:`Database`.
 
-    A database contains one or more containers, each of which can contain stored procedures, 
-    triggers, user defined functions.
-
-    A database also has associated users, each with a set of permissions to access various 
+    A database contains one or more containers, each of which can contain items,
+    stored procedures, triggers, and user-defined functions.
+
+    A database also has associated users, each with a set of permissions to access various
     other containers, stored procedures, triggers, user defined functions, or items
 
     :ivar id: The ID (name) of the database.
     :ivar properties: A dictionary of system generated properties for this database. See below for the list of keys.
->>>>>>> e9c92a25
 
     An Azure Cosmos SQL Database has the following system generated (read-only) properties:
 
@@ -188,7 +168,7 @@
     ):
         """
         :param ClientSession client_context: Client from which this database was retrieved.
-        :param str id: ID (name) of the database
+        :param str id: ID (name) of the database.
         """
         self.client_context = client_context
         self.id = id
@@ -221,8 +201,7 @@
         :param indexing_policy: The indexing policy to apply to the container.
         :param default_ttl: Default TTL (time to live) for the container.
         :raise HTTPFailure: The container creation failed.
-
-        **Example:** Create a container with the name 'mycontainer' with default settings:
+        **Example:** Create a container name 'mycontainer' with default settings:
 
         .. code-block:: python
 
@@ -267,16 +246,16 @@
     def delete_container(self, container: "Union[str, Container]"):
         """ Delete the container
 
-        :param container: The ID (name) of the container to delete. You can either pass in the ID of the container to delete or :class:`Container` instance.
+        :param container: The ID (name) of the container to delete. You can either pass in the ID of the container to delete, or :class:`Container` instance.
         """
         collection_link = self._get_container_link(container)
         self.client_context.DeleteContainer(collection_link)
 
     def get_container(self, container: "Union[str, Container]") -> "Container":
-        """ Get the container with the ID (name) `container`. 
-
-        :param container: The ID (name) of the container, or :class:`Container` instance.
-        :raise `HTTPFailure`: Raised if the client was unable to get the container. This includes if the container does not exist.
+        """ Get the container with the ID (name) `container`.
+
+        :param container: The ID (name) of the container, or a :class:`Container` instance.
+        :raise `HTTPFailure`: Raised if the container couldn't be retrieved. This includes if the container does not exist.
 
         .. code-block:: python
 
@@ -313,6 +292,7 @@
         .. code-block:: python
 
             database.list_containers()
+
         """
         if query:
             yield from [
@@ -391,15 +371,11 @@
 
 
 class Container:
-<<<<<<< HEAD
-    """ An Azure Cosmos DB SQL API container.
-=======
     """ An Azure Cosmos SQL container.
 
     :ivar id: ID (name) of the container
     :session_token: The session token for the container.
 
->>>>>>> e9c92a25
     """
 
     def __init__(
@@ -502,7 +478,7 @@
         return Item(headers=self.client_context.last_response_headers, data=data)
 
     def upsert_item(self, body: "Dict[str, Any]") -> "Item":
-        """ Insert or update the given item. 
+        """ Insert or update the given item.
 
         If the item already exists, it will be replaced. If it does not, it will be inserted.
         """
@@ -573,4 +549,24 @@
         pass
 
     def delete_user_defined_function(self):
-        pass+        pass
+
+
+class ContainerReference(Container):
+    """ A container reference is a reference to an existing container.
+
+    Instances of this class are not created directly; they are retrieved from the
+    containing database's get/query/create_container methods.
+    """
+
+    def __init__(
+        self,
+        client_context: "ClientContext",
+        database: "Union[Database, str]",
+        id: "str",
+        properties: "Dict[str, Any]",
+    ):
+        super().__init__(client_context, database, id)
+
+        # Container properties as retrieved from the server
+        self.properties = properties